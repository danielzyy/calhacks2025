--- conflicted
+++ resolved
@@ -1,142 +1,3 @@
-<<<<<<< HEAD
-"""ROBOT_ARM_hcp_support.py — Auto-generated HCP SDK TCP Client"""
-import json
-import socket
-import threading
-import time
-
-DEVICE_ID = 'ROBOT_ARM'
-DEVICE_DESC = """A robot arm that can pick and place objects."""
-HCP_HOST = "127.0.0.1"
-HCP_PORT = 9000
-
-# Original JSON definition
-HCP_DEVICE_JSON = {
-  "metadata": {
-    "device_id": "ROBOT_ARM",
-    "freetext_desc": "A robot arm that can pick and place objects."
-  },
-  "available_commands": {
-    "move_arm": {
-      "freetext_desc": "Moves the arm to the specified 3D coordinates.",
-      "params": [
-        {
-          "x": "int"
-        },
-        {
-          "y": "int"
-        },
-        {
-          "z": "int"
-        }
-      ]
-    },
-    "control_grip": {
-      "freetext_desc": "Opens or closes the gripper.",
-      "params": [
-        {
-          "closed": "bool"
-        }
-      ]
-    },
-    "set_grip_angle": {
-      "freetext_desc": "Sets the angle of the gripper in degrees.",
-      "params": [
-        {
-          "angle": "float"
-        }
-      ]
-    }
-  }
-}
-
-class HCPClient:
-    def __init__(self):
-        self.host = HCP_HOST
-        self.port = HCP_PORT
-        self.sock = None
-        self.running = False
-
-    def connect(self):
-        while True:
-            try:
-                self.sock = socket.socket(socket.AF_INET, socket.SOCK_STREAM)
-                self.sock.connect((self.host, self.port))
-                print(f'[OK] Connected to HCP host {self.host}:{self.port}')
-                self.running = True
-                threading.Thread(target=self.listen_loop, daemon=True).start()
-                break
-            except ConnectionRefusedError:
-                print('[WARN] Connection refused. Retrying in 3 seconds...')
-                time.sleep(3)
-
-    def listen_loop(self):
-        while self.running:
-            try:
-                data = self.sock.recv(4096).decode('utf-8')
-                if not data:
-                    print('[INFO] Disconnected from host, attempting reconnect...')
-                    self.connect()
-                    continue
-                message = json.loads(data)
-                response = self.handle_hcp_request(message)
-                if response:
-                    self.sock.sendall(json.dumps(response).encode('utf-8'))
-            except Exception as e:
-                print('[ERROR]', e)
-                time.sleep(1)
-
-    def handle_hcp_request(self, message: dict) -> dict:
-        action = message.get('action')
-        payload = message.get('payload', {})
-
-        if action == 'REQUEST_HCP_DATA':
-            return HCP_DEVICE_JSON
-
-        elif action == 'move_arm':
-            # Moves the arm to the specified 3D coordinates.
-            # Expected params:
-        # - x (int)
-        # - y (int)
-        # - z (int)
-            print('Executing move_arm with', payload)
-            # TODO: user-implemented logic here
-            return {'status': 'ok', 'action': action}
-
-        elif action == 'control_grip':
-            # Opens or closes the gripper.
-            # Expected params:
-        # - closed (bool)
-            print('Executing control_grip with', payload)
-            # TODO: user-implemented logic here
-            return {'status': 'ok', 'action': action}
-
-        elif action == 'set_grip_angle':
-            # Sets the angle of the gripper in degrees.
-            # Expected params:
-        # - angle (float)
-            print('Executing set_grip_angle with', payload)
-            # TODO: user-implemented logic here
-            return {'status': 'ok', 'action': action}
-
-        else:
-            return {'error': f'Unknown action: {action}'}
-
-    def close(self):
-        self.running = False
-        if self.sock:
-            self.sock.close()
-        print('[OK] Disconnected from HCP host.')
-
-if __name__ == '__main__':
-    client = HCPClient()
-    client.connect()
-    try:
-        while True:
-            time.sleep(1)
-    except KeyboardInterrupt:
-        client.close()
-=======
 #!/usr/bin/env python3
 """
 HCP SDK Generator (TCP Client Edition)
@@ -147,15 +8,14 @@
 
 import os
 import json
-import argparse
-from typing import Dict, Any
-from pathlib import Path
+import socket
+import threading
+import time
 
-# JSON Schema validation library
-try:
-    from jsonschema import validate, ValidationError
-except ImportError:
-    raise ImportError("Please install jsonschema: pip install jsonschema")
+DEVICE_ID = 'ROBOT_ARM'
+DEVICE_DESC = """A robot arm that can pick and place objects."""
+HCP_HOST = "127.0.0.1"
+HCP_PORT = 9000
 
 
 # ---------------- JSON Schema Validation ----------------
@@ -310,5 +170,4 @@
 
 
 if __name__ == "__main__":
-    main()
->>>>>>> fecb4ed5
+    main()